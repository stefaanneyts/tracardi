--- conflicted
+++ resolved
@@ -29,7 +29,6 @@
     consents: Optional[dict] = {}
     active: bool = True
 
-<<<<<<< HEAD
     def replace(self, profile):
         if isinstance(profile, Profile):
             self.id = profile.id
@@ -42,27 +41,7 @@
             self.segments = profile.segments
             self.consents = profile.consents
             self.active = profile.active
-=======
-    def __init__(self, **data: Any):
-        # data['metadata'] = Metadata(
-        #     time=Time(
-        #         insert=datetime.utcnow()
-        #     ))
-        super().__init__(**data)
-
-    def replace(self, profile: 'Profile'):
-        self.id = profile.id
-        self.mergedWith = profile.mergedWith
-        self.metadata = profile.metadata
-        self.operation = profile.operation
-        self.stats = profile.stats
-        self.traits = profile.traits
-        self.pii = profile.pii
-        self.segments = profile.segments
-        self.consents = profile.consents
-        self.interests = profile.interests
-        self.active = profile.active
->>>>>>> ca5edaf1
+            self.interests = profile.interests
 
     def get_merge_key_values(self) -> List[tuple]:
         converter = DotNotationConverter(self)
