import logging
from uuid import uuid4
from elasticsearch import helpers, AsyncElasticsearch
from elasticsearch.exceptions import NotFoundError
from ssl import create_default_context
from tracardi.config import elastic
from tracardi import config
from tracardi.domain.value_object.bulk_insert_result import BulkInsertResult

_singleton = None
logger = logging.getLogger(__name__)
logger.setLevel(elastic.logging_level)


class ElasticClient:

    def __init__(self, **kwargs):
        self._cache = {}
        self._client = AsyncElasticsearch(**kwargs)
        # todo remove if not use of sql translate
        # self._client.sql = AwsCompatibleSqlClient(self._client)

    async def close(self):
        await self._client.close()

    async def get(self, index, id):
        logger.debug(f"GET DOCUMENT: {index}, {id}")
        return await self._client.get(index=index, doc_type='_doc', id=id)

    # todo error handling move to service
    async def delete(self, index, id):
        try:
            return await self._client.delete(index=index, doc_type="_doc", id=id)
        except NotFoundError:
            return None

    async def delete_by_query(self, index, body):
        try:
            return await self._client.delete_by_query(index=index, body=body)
        except NotFoundError:
            return None

    # todo error handling move to service
    async def exists(self, index, id):
        try:
            return await self._client.exists(index=index, doc_type="_doc", id=id)
        except NotFoundError:
            return None

    async def search(self, index, query):
        logger.debug(f"SEARCH: {index}, {query}")
        return await self._client.search(index=index, body=query)

    async def scan(self, index, query):
        logger.debug(f"SCAN INDEX: {index}, {query}")
        _generator = helpers.async_scan(
            self._client,
            query=query,
            index=index,
        )

        async for doc in _generator:
            yield doc

    async def insert(self, index, records) -> BulkInsertResult:

        logger.debug(f"INSERT: {index}, {records}")

        if not isinstance(records, list):
            raise ValueError("Insert expects payload to be list.")

        bulk = []
        ids = []
        for record in records:

            if '_id' in record:
                _id = record['_id']
                del (record['_id'])
            else:
                _id = str(uuid4())

            ids.append(_id)
            record = {
                "_index": index,
                "_id": _id,
                "_source": record
            }

            bulk.append(record)

        success, errors = await helpers.async_bulk(self._client, bulk)

        return BulkInsertResult(
            saved=success,
            errors=errors,
            ids=ids
        )

    async def update(self, index, id, record):
        return await self._client.update(index, body=record, id=id)

    async def remove_index(self, index):
        logger.debug(f"REMOVE INDEX: {index}")
        return await self._client.indices.delete(index=index)

    async def create_index(self, index, mappings):
        logger.debug(f"CREATE INDEX: {index}")
        return await self._client.indices.create(index=index, ignore=400, body=mappings)

    async def exists_index(self, index):
        logger.debug(f"EXISTS INDEX: {index}")
        return await self._client.indices.exists(index=index)

    async def list_indices(self):
        return await self._client.indices.get("*")

    async def refresh(self, index, params=None, headers=None):
        logger.debug(f"REFRESH INDEX: {index}")
        return await self._client.indices.refresh(index=index, params=params, headers=headers)

    async def flush(self, index, params=None, headers=None):
        logger.debug(f"FLUSH INDEX: {index}")
        return await self._client.indices.flush(index=index, params=params, headers=headers)

<<<<<<< HEAD
    async def query_update(self, index, query):
        logger.debug(f"UPDATED BY QUERY INDEX: {index}")
        return await self._client.update_by_query(index=index, body=query, refresh=True)
=======
    async def update_by_query(self, index, query):
        logger.debug(f"UPDATED BY QUERY on INDEX: {index}")
        return await self._client.update_by_query(index=index, body=query)
>>>>>>> eecbbc1a

    @staticmethod
    def _get_elastic_config():

        kwargs = {}

        if config.elastic.host:
            kwargs['hosts'] = config.elastic.host
        if config.elastic.scheme:
            kwargs['scheme'] = config.elastic.scheme
        if config.elastic.sniffer_timeout:
            kwargs['sniffer_timeout'] = config.elastic.sniffer_timeout
        if config.elastic.sniff_on_start:
            kwargs['sniff_on_start'] = config.elastic.sniff_on_start
        if config.elastic.sniff_on_connection_fail:
            kwargs['sniff_on_connection_fail'] = config.elastic.sniff_on_connection_fail
        if config.elastic.maxsize:
            kwargs['maxsize'] = config.elastic.maxsize

        if config.elastic.cafile:
            context = create_default_context(cafile=config.elastic.cafile)
            kwargs['ssl_context'] = context

        if config.elastic.http_auth_password and config.elastic.http_auth_username:
            kwargs['http_auth'] = (config.elastic.http_auth_username, config.elastic.http_auth_password)

        if config.elastic.cloud_id:
            kwargs['cloud_id'] = config.elastic.cloud_id

        if config.elastic.api_key:
            kwargs['api_key'] = config.elastic.api_key

        if config.elastic.http_compress:
            kwargs['http_compress'] = config.elastic.http_compress

        if config.elastic.verify_certs is not None:
            kwargs['verify_certs'] = config.elastic.verify_certs

        return kwargs

    @staticmethod
    def instance():

        global _singleton

        def get_elastic_client():
            kwargs = ElasticClient._get_elastic_config()
            return ElasticClient(**kwargs)

        if _singleton is None:
            _singleton = get_elastic_client()

        return _singleton<|MERGE_RESOLUTION|>--- conflicted
+++ resolved
@@ -122,15 +122,9 @@
         logger.debug(f"FLUSH INDEX: {index}")
         return await self._client.indices.flush(index=index, params=params, headers=headers)
 
-<<<<<<< HEAD
-    async def query_update(self, index, query):
-        logger.debug(f"UPDATED BY QUERY INDEX: {index}")
-        return await self._client.update_by_query(index=index, body=query, refresh=True)
-=======
     async def update_by_query(self, index, query):
         logger.debug(f"UPDATED BY QUERY on INDEX: {index}")
         return await self._client.update_by_query(index=index, body=query)
->>>>>>> eecbbc1a
 
     @staticmethod
     def _get_elastic_config():
